--- conflicted
+++ resolved
@@ -14,13 +14,8 @@
 	"sync"
 )
 
-<<<<<<< HEAD
-func SetupDist(httpHost, httpPort string, qItem *config.QItem) {
-	log.Println("SetupDist: Launch master")
-=======
 func SetupDist(httpHost, httpPort string, qItem *config.QItem, taskType string) {
 	log.Println("SetupDist: Lunching master")
->>>>>>> 5c3488db
 
 
 	httpAddr := httpHost + ":" + httpPort
