--- conflicted
+++ resolved
@@ -8,11 +8,7 @@
 	"github.com/jinzhu/gorm"
 
 	_ "gorm.io/driver/mysql"
-<<<<<<< HEAD
-	_ "gorm.io/driver/sqlite"
-=======
 
->>>>>>> 5c3488db
 )
 
 type MetaStore struct {
