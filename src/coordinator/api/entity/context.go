--- conflicted
+++ resolved
@@ -12,10 +12,7 @@
 func InitContext(httpAddr ...string) *Context {
 	ad := new(Context)
 	ad.Ms = models.InitMetaStore()
-<<<<<<< HEAD
-=======
 	ad.HttpHost = httpAddr[0]
 	ad.HttpPort = httpAddr[1]
->>>>>>> 5c3488db
 	return ad
 }