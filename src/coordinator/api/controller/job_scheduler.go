--- conflicted
+++ resolved
@@ -67,13 +67,8 @@
 				log.Println("Consume:" + fmt.Sprintf("%d", consumerId) + " Got from queue")
 
 				models.JobUpdateStatus(qItem.JobId, config.JobRunning)
-<<<<<<< HEAD
-				// Launch the master
-				dist.SetupDist(ds.httpHost, ds.httpPort, qItem)
-=======
 				// lunching the master
 				go dist.SetupDist(ds.httpHost, ds.httpPort, qItem, config.TrainTaskType)
->>>>>>> 5c3488db
 			}
 
 		}
