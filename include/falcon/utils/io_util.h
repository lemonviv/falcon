//
// Created by wuyuncheng on 12/11/20.
//

#ifndef FALCON_SRC_EXECUTOR_UTILS_IO_UTIL_H_
#define FALCON_SRC_EXECUTOR_UTILS_IO_UTIL_H_

#include <glog/logging.h>

#include <fstream>
#include <sstream>
#include <string>
#include <vector>

/**
 * read dataset as 2d-float vectors
 *
 * @param data_file
 * @param delimiter
 * @return
 */
std::vector<std::vector<double> > read_dataset(const std::string& data_file,
                                               char delimiter);

/**
 * write dataset to file
 *
 * @param data: data to write
 * @param delimiter
 * @param data_file: file to write
 */
void write_dataset_to_file(std::vector<std::vector<double> > data,
                           char delimiter, const std::string& data_file);

// for Party::split_train_test_data
// save a copy of shuffled data_indexes vector<int> to file for local debugging
void write_shuffled_data_indexes_to_file(std::vector<int> data_indexes,
                                         const std::string& data_file);

/**
 * read pb serialized phe keys
 *
 * @param key_file
 * @return
 */
std::string read_key_file(const std::string& key_file);

/**
 * write pb serialized phe keys
 *
 * @param phe_keys_str: serialized key string
 * @param key_file: file to write
 */
void write_key_to_file(std::string phe_keys_str, const std::string& key_file);

<<<<<<< HEAD
/**
 * convert a number to string for output
 * @tparam T
 * @param Number
 * @return
 */
template <typename T>
std::string NumberToString ( T Number )
{
  std::ostringstream ss;
  ss << Number;
  return ss.str();
}

#endif //FALCON_SRC_EXECUTOR_UTILS_IO_UTIL_H_
=======
#endif  // FALCON_SRC_EXECUTOR_UTILS_IO_UTIL_H_
>>>>>>> 7536f35c
<|MERGE_RESOLUTION|>--- conflicted
+++ resolved
@@ -53,7 +53,6 @@
  */
 void write_key_to_file(std::string phe_keys_str, const std::string& key_file);
 
-<<<<<<< HEAD
 /**
  * convert a number to string for output
  * @tparam T
@@ -68,7 +67,4 @@
   return ss.str();
 }
 
-#endif //FALCON_SRC_EXECUTOR_UTILS_IO_UTIL_H_
-=======
-#endif  // FALCON_SRC_EXECUTOR_UTILS_IO_UTIL_H_
->>>>>>> 7536f35c
+#endif //FALCON_SRC_EXECUTOR_UTILS_IO_UTIL_H_