//
// Created by wuyuncheng on 13/9/20.
//

#ifndef FALCON_INCLUDE_COMMON_H_
#define FALCON_INCLUDE_COMMON_H_

namespace falcon {
// Precision for transforming a floating-point value
// encode a floating-point value into a big integer
// the higher the precision, the more accurate
// NOTE: cannot be too high (encoded <= long long)
#define PHE_FIXED_POINT_PRECISION 12
#define PHE_MAXIMUM_FIXED_POINT_PRECISION 32
#define PHE_FIXED_POINT_BASE 2
#define PHE_EPSILON 1
#define PHE_KEY_SIZE 1024
#define PHE_STR_BASE 10
#define SPDZ_FIXED_POINT_PRECISION 16
#define SPDZ_PLAYER_PATH "Player-Data/"  // deprecated
#define PROTOBUF_SIZE_LIMIT 1024 * 1024 * 1024
#define MAXIMUM_RAND_VALUE 32767
#define ROUNDED_PRECISION 1e-3
#define NETWORK_CONFIG_PROTO 1

/** for Logistic Regression */
#define SPDZ_PORT_BASE 14000
#define RANDOM_SEED 42
#define SPLIT_TRAIN_TEST_RATIO 0.8
#define ACTIVE_PARTY_ID 0
// default threshold for LR is 50%
#define LOGREG_THRES 0.5
// initialization of weights
// commonly zero-initialized
// sklearn default one-initialized
#define WEIGHTS_INIT_MIN 0.0
#define WEIGHTS_INIT_MAX 0.0

/** for Decision Tree */
enum TreeNodeType{ INTERNAL, LEAF };
enum TreeFeatureType{ CONTINUOUS, CATEGORICAL };
enum TreeType{ CLASSIFICATION, REGRESSION };
enum SpdzTreeCompType{ PRUNING_CHECK, COMPUTE_LABEL, FIND_BEST_SPLIT,
    GBDT_SQUARE_LABEL, GBDT_SOFTMAX, RF_LABEL_MODE };
#define REGRESSION_TREE_CLASS_NUM 2
#define SPDZ_PORT_TREE 18000
#define MAX_IMPURITY 100000.0
// refers the maximum number of splits considered in a tree
#define MAX_GLOBAL_SPLIT_NUM 6000

<<<<<<< HEAD
  // for inference service
  #define DEFAULT_INFERENCE_ENDPOINT "localhost:8123"
=======
// for inference service
#define DEFAULT_INFERENCE_ENDPOINT "localhost:50051"
#define IS_INFERENCE false
>>>>>>> 7536f35c

// for DEBUG
// to display intermediate information
// turn DEBUG off in the real application
#define DEBUG true
#define PRINT_EVERY 500  // if debug, display info at this frequency
// gtest IO folder
#define TEST_IO_OUTDIR "/opt/falcon/test/falcon/io"

#define CERTAIN_PROBABILITY 1.0
#define ZERO_PROBABILITY 0.0

enum FLSetting { HORIZONTAL_FL, VERTICAL_FL };
enum PartyType { ACTIVE_PARTY, PASSIVE_PARTY };
enum AlgorithmName { LR, DT, RF };
enum DatasetType { TRAIN, TEST, VALIDATE };
}  // namespace falcon

#endif // FALCON_INCLUDE_COMMON_H_<|MERGE_RESOLUTION|>--- conflicted
+++ resolved
@@ -48,14 +48,8 @@
 // refers the maximum number of splits considered in a tree
 #define MAX_GLOBAL_SPLIT_NUM 6000
 
-<<<<<<< HEAD
   // for inference service
   #define DEFAULT_INFERENCE_ENDPOINT "localhost:8123"
-=======
-// for inference service
-#define DEFAULT_INFERENCE_ENDPOINT "localhost:50051"
-#define IS_INFERENCE false
->>>>>>> 7536f35c
 
 // for DEBUG
 // to display intermediate information
