//
// Created by wuyuncheng on 14/11/20.
//

#ifndef FALCON_SRC_EXECUTOR_ALGORITHM_VERTICAL_LINEAR_MODEL_LOGISTIC_REGRESSION_H_
#define FALCON_SRC_EXECUTOR_ALGORITHM_VERTICAL_LINEAR_MODEL_LOGISTIC_REGRESSION_H_

#include <falcon/operator/phe/fixed_point_encoder.h>
#include <falcon/algorithm/model.h>
#include <falcon/party/party.h>

#include <vector>
#include <string>
#include <thread>
#include <future>

struct LogisticRegressionParams {
  // size of mini-batch in each iteration
  int batch_size;
  // maximum number of iterations for training
  int max_iteration;
  // tolerance of convergence
  float converge_threshold;
  // whether use regularization or not
  bool with_regularization;
  // regularization parameter
  float alpha;
  // learning rate for parameter updating
  float learning_rate;
  // decay rate for learning rate, following lr = lr0 / (1 + decay*t), t is #iteration
  float decay;
  // penalty method used, 'l1' or 'l2', default l2, currently support 'l2'
  std::string penalty;
  // optimization method, default 'sgd', currently support 'sgd'
  std::string optimizer;
  // strategy for handling multi-class classification, default 'ovr', currently support 'ovr'
  std::string multi_class;
  // evaluation metric for training and testing, 'acc', 'auc', or 'ks', currently support 'acc'
  std::string metric;
  // differential privacy (DP) budget, 0 denotes not use DP
  float dp_budget;
};

class LogisticRegression : public Model {
 public:
  // size of mini-batch in each iteration
  int batch_size;
  // maximum number of iterations for training
  int max_iteration;
  // tolerance of convergence
  float converge_threshold;
  // whether use regularization or not
  bool with_regularization;
  // regularization parameter
  float alpha;
  // learning rate for parameter updating
  float learning_rate;
  // decay rate for learning rate, following lr = lr0 / (1 + decay*t), t is #iteration
  float decay;
  // penalty method used, 'l1' or 'l2', default l2, currently support 'l2'
  std::string penalty;
  // optimization method, default 'sgd', currently support 'sgd'
  std::string optimizer;
  // strategy for handling multi-class classification, default 'ovr', currently support 'ovr'
  std::string multi_class;
  // evaluation metric for training and testing, 'acc', 'auc', or 'ks', currently support 'acc'
  std::string metric;
  // differential privacy budget
  float dp_budget;

 private:
  // number of weights in the model
  int weight_size;
  // model weights vector, encrypted values during training, size equals to weight_size
  EncodedNumber* local_weights;

 public:
  /** default constructor */
  LogisticRegression();

  /**
   * logistic regression constructor
   *
   * @param lr_params: logistic regression param structure
   * @param m_weight_size: number of weights
   * @param m_training_data: training data
   * @param m_testing_data: testing data
   * @param m_training_labels: training labels
   * @param m_testing_labels: testing labels
   * @param m_training_accuracy: training accuracy
   * @param m_testing_accuracy: testing accuracy
   */
  LogisticRegression(LogisticRegressionParams lr_params,
      int m_weight_size,
      std::vector< std::vector<float> > m_training_data,
      std::vector< std::vector<float> > m_testing_data,
      std::vector<float> m_training_labels,
      std::vector<float> m_testing_labels,
      float m_training_accuracy = 0.0,
      float m_testing_accuracy = 0.0);

  /** destructor */
  ~LogisticRegression();

  /**
   * initialize encrypted local weights
   *
   * @param party: initialized party object
   * @param precision: precision for big integer representation EncodedNumber
   */
  void init_encrypted_weights(const Party& party, int precision = PHE_FIXED_POINT_PRECISION);

  /**
   * select batch indexes for each iteration
   *
   * @param party: initialized party object
   * @param data_indexes: the original training data indexes
   * @return
   */
  std::vector<int> select_batch_idx(const Party& party, std::vector<int> data_indexes);

  /**
   * compute phe aggregation for a batch of samples
   *
   * @param party: initialized party object
   * @param batch_indexes: selected batch indexes
   * @param precision: the fixed point precision of encoded plaintext samples
   * @param batch_aggregation: returned phe aggregation for the batch
   */
  void compute_batch_phe_aggregation(const Party& party,
      std::vector<int> batch_indexes,
      int precision,
      EncodedNumber *batch_phe_aggregation);

  /**
   * after receiving batch loss shares and truncated weight shares
   * from spdz parties, update the encrypted local weights
   *
   * @param party: initialized party object
   * @param batch_loss_shares: secret shares of batch losses
   * @param truncated_weight_shares: truncated global weights if with regularization
   * @param batch_indexes: selected batch indexes
   * @param precision: precision for the batch samples and shares
   */
  void update_encrypted_weights(Party& party,
      std::vector<float> batch_loss_shares,
      std::vector<float> truncated_weight_shares,
      std::vector<int> batch_indexes,
      int precision);

  /**
   * train a logistic regression model
   *
   * @param party: initialized party object
   */
  void train(Party party);

  /**
   * evaluate a logistic regression model
   *
   * @param party: initialized party object
<<<<<<< HEAD
   * @param type: falcon::DatasetType, TRAIN for training data and TEST for testing data
   * @param accuracy: returned model accuracy, default metric "acc"
   */
  void test(Party party, falcon::DatasetType type, float &accuracy);

  /** set weight size */
  void setter_weight_size(int s_weight_size) {
    weight_size = s_weight_size;
  }

  /** set weight params */
  void setter_encoded_weights(EncodedNumber* s_weights);

  /** get weight size */
  int getter_weight_size() {
    return weight_size;
  }

  /** set weight params */
  void getter_encoded_weights(EncodedNumber* g_weights);
=======
   * @param eval_type: 0 for training data and 1 for testing data
   * @param accuracy: returned model accuracy, default metric "acc"
   */
  void eval(Party party, int eval_type, float& accuracy);
>>>>>>> 3a40b077
};

/**
 * spdz computation with thread
 *
 * @param party_num: number of parties
 * @param party_id: current party id
 * @param mpc_port_base: port base of the spdz parties
 * @param mpc_player_path: player data path of the spdz parties
 * @param party_host_names: spdz parties host names (ips)
 * @param batch_aggregation_shares: the batch shares
 * @param cur_batch_size: size of current batch
 * @param batch_loss_shares: promise structure of the loss shares
 */
void spdz_logistic_function_computation(int party_num,
    int party_id,
    int mpc_port_base,
    std::string mpc_player_path,
    std::vector<std::string> party_host_names,
    std::vector<float> batch_aggregation_shares,
    int cur_batch_size,
    std::promise<std::vector<float>> *batch_loss_shares);

/**
 * train a logistic regression model
 *
 * @param party: initialized party object
 * @param params: LogisticRegressionParams serialized string
 * @param model_save_file: saved model file
 * @param model_report_file: saved report file
 */
void train_logistic_regression(Party party, std::string params,
    std::string model_save_file, std::string model_report_file);

#endif //FALCON_SRC_EXECUTOR_ALGORITHM_VERTICAL_LINEAR_MODEL_LOGISTIC_REGRESSION_H_<|MERGE_RESOLUTION|>--- conflicted
+++ resolved
@@ -124,11 +124,13 @@
    *
    * @param party: initialized party object
    * @param batch_indexes: selected batch indexes
+   * @param type: denote training_data (0) or testing_data (1)
    * @param precision: the fixed point precision of encoded plaintext samples
    * @param batch_aggregation: returned phe aggregation for the batch
    */
   void compute_batch_phe_aggregation(const Party& party,
       std::vector<int> batch_indexes,
+      int type,
       int precision,
       EncodedNumber *batch_phe_aggregation);
 
@@ -159,11 +161,10 @@
    * evaluate a logistic regression model
    *
    * @param party: initialized party object
-<<<<<<< HEAD
-   * @param type: falcon::DatasetType, TRAIN for training data and TEST for testing data
+   * @param eval_type: falcon::DatasetType, TRAIN for training data and TEST for testing data
    * @param accuracy: returned model accuracy, default metric "acc"
    */
-  void test(Party party, falcon::DatasetType type, float &accuracy);
+  void eval(Party party, falcon::DatasetType eval_type, float &accuracy);
 
   /** set weight size */
   void setter_weight_size(int s_weight_size) {
@@ -180,12 +181,6 @@
 
   /** set weight params */
   void getter_encoded_weights(EncodedNumber* g_weights);
-=======
-   * @param eval_type: 0 for training data and 1 for testing data
-   * @param accuracy: returned model accuracy, default metric "acc"
-   */
-  void eval(Party party, int eval_type, float& accuracy);
->>>>>>> 3a40b077
 };
 
 /**
